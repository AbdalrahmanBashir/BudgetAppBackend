--- conflicted
+++ resolved
@@ -1,105 +1,69 @@
-name: Build and deploy ASP.Net Core app to Azure Web App - budget-app-back-end
-
-on:
-  push:
-    branches:
-      - main
-  workflow_dispatch:
-
-env:
-  DOTNET_VERSION: '8.0.x'
-  SOLUTION_FILE: 'budget-app-backend.sln'
-
-jobs:
-  build:
-    runs-on: windows-latest
-    permissions:
-      contents: read
-
-    steps:
-      - uses: actions/checkout@v4
-
-      - name: Setup .NET Core
-        uses: actions/setup-dotnet@v4
-        with:
-          dotnet-version: ${{ env.DOTNET_VERSION }}
-
-      - name: Restore dependencies
-        run: dotnet restore ${{ env.SOLUTION_FILE }}
-
-      - name: Cache NuGet packages
-        uses: actions/cache@v3
-        with:
-          path: ~/.nuget/packages
-          key: ${{ runner.os }}-nuget-${{ hashFiles('**/*.csproj') }}
-          restore-keys: |
-            ${{ runner.os }}-nuget-
-
-<<<<<<< HEAD
-      - name: Build solution
-        run: dotnet build ${{ env.SOLUTION_FILE }} --configuration Release --no-restore
-
-      - name: Run tests
-        run: dotnet test ${{ env.SOLUTION_FILE }} --configuration Release --no-build
-
-      - name: Publish
-        run: |
-          dotnet publish ${{ env.SOLUTION_FILE }} \
-            --configuration Release \
-            --output ./publish \
-            --no-build
-=======
-      - name: Build the solution
-        run: dotnet build --configuration Release
-
-      - name: Publish the API project
-        run: dotnet publish BudgetAppBackend.API/BudgetAppBackend.API.csproj -c Release -o ./publish
->>>>>>> cc8069ef
-
-      - name: Upload artifact for deployment
-        uses: actions/upload-artifact@v4
-        with:
-          name: .net-app
-          path: ./publish
-
-  deploy:
-    runs-on: windows-latest
-    needs: build
-    environment:
-      name: 'Production'
-      url: ${{ steps.deploy-to-webapp.outputs.webapp-url }}
-    permissions:
-      id-token: write
-      contents: read
-
-    steps:
-      - name: Download artifact from build job
-        uses: actions/download-artifact@v4
-        with:
-          name: .net-app
-<<<<<<< HEAD
-          path: ./publish
-      
-=======
-
->>>>>>> cc8069ef
-      - name: Login to Azure
-        uses: azure/login@v2
-        with:
-          client-id: ${{ secrets.AZUREAPPSERVICE_CLIENTID_D45E9BBE6C204F1CA25A1686660C36D3 }}
-          tenant-id: ${{ secrets.AZUREAPPSERVICE_TENANTID_6BCA8D59580142EFB9AB655D194323C2 }}
-          subscription-id: ${{ secrets.AZUREAPPSERVICE_SUBSCRIPTIONID_56B204F35C124C6787E527405260B79C }}
-
-      - name: Deploy to Azure Web App
-        id: deploy-to-webapp
-        uses: azure/webapps-deploy@v3
-        with:
-          app-name: 'budget-app-back-end'
-          slot-name: 'Production'
-<<<<<<< HEAD
-          package: ./publish
-          
-=======
-          package: .  # Deploys from the current directory (downloaded artifact)
-
->>>>>>> cc8069ef
+name: Build and deploy ASP.Net Core app to Azure Web App - budget-app-back-end
+
+on:
+  push:
+    branches:
+      - main
+  workflow_dispatch:
+
+env:
+  DOTNET_VERSION: '8.0.x'
+  SOLUTION_FILE: 'budget-app-backend.sln'
+
+jobs:
+  build:
+    runs-on: windows-latest
+    permissions:
+      contents: read
+
+    steps:
+      - uses: actions/checkout@v4
+
+      - name: Setup .NET Core
+        uses: actions/setup-dotnet@v4
+        with:
+          dotnet-version: '8.x'
+
+      - name: Build with dotnet
+        run: dotnet build --configuration Release
+
+      - name: dotnet publish
+        run: dotnet publish -c Release -o "${{env.DOTNET_ROOT}}/myapp"
+
+      - name: Upload artifact for deployment
+        uses: actions/upload-artifact@v4
+        with:
+          name: .net-app
+          path: ./publish
+
+  deploy:
+    runs-on: windows-latest
+    needs: build
+    environment:
+      name: 'Production'
+      url: ${{ steps.deploy-to-webapp.outputs.webapp-url }}
+    permissions:
+      id-token: write
+      contents: read
+
+    steps:
+      - name: Download artifact from build job
+        uses: actions/download-artifact@v4
+        with:
+          name: .net-app
+      
+      - name: Login to Azure
+        uses: azure/login@v2
+        with:
+          client-id: ${{ secrets.AZUREAPPSERVICE_CLIENTID_D45E9BBE6C204F1CA25A1686660C36D3 }}
+          tenant-id: ${{ secrets.AZUREAPPSERVICE_TENANTID_6BCA8D59580142EFB9AB655D194323C2 }}
+          subscription-id: ${{ secrets.AZUREAPPSERVICE_SUBSCRIPTIONID_56B204F35C124C6787E527405260B79C }}
+
+      - name: Deploy to Azure Web App
+        id: deploy-to-webapp
+        uses: azure/webapps-deploy@v3
+        with:
+          app-name: 'budget-app-back-end'
+          slot-name: 'Production'
+          package: .
+          